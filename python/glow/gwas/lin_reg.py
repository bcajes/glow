--- conflicted
+++ resolved
@@ -80,13 +80,9 @@
                         expression is provided, the expression should return a numeric array type.
         dt : The numpy datatype to use in the linear regression test. Must be ``np.float32`` or ``np.float64``.
         verbose_output: Whether or not to generate additional test statistics (n, sum_x, y_transpose_x)
-<<<<<<< HEAD
-                        to the output DataFrame (default = False)
-=======
                         to the output DataFrame.  These values are derived directly from phenotype_df and genotype_df,
                         and does not reflect any standardization performed as part of the implementation of
                         linear_regression.
->>>>>>> 0b68f1e9
 
     Returns:
         A Spark DataFrame that contains
@@ -119,11 +115,7 @@
     Y = phenotype_df.to_numpy(dt, copy=True)
     Y_mask = (~np.isnan(Y)).astype(dt)
     Y = np.nan_to_num(Y, copy=False)
-<<<<<<< HEAD
-    Y_raw_nan_filled = np.nan_to_num(Y, copy=True) if verbose_output else None
-=======
     Y_for_verbose_output = np.copy(Y) if verbose_output else None
->>>>>>> 0b68f1e9
     Y -= Y.mean(axis=0)  # Mean-center
     Y = gwas_fx._residualize_in_place(Y, Q) * Y_mask  # Residualize
     Y_scale = np.sqrt(np.sum(Y**2, axis=0) / (Y_mask.sum(axis=0) - Q.shape[1]))
@@ -134,12 +126,7 @@
     dof = C.shape[0] - C.shape[1] - 1
 
     return _generate_linreg_output(genotype_df, sql_type, Y_state, Y_mask, Y_scale, Q, dof,
-<<<<<<< HEAD
-                            phenotype_df, Y_raw_nan_filled, verbose_output)
-
-=======
                                    phenotype_df, Y_for_verbose_output, verbose_output)
->>>>>>> 0b68f1e9
 
 
 @dataclass
@@ -180,15 +167,9 @@
 # @typechecked -- typeguard does not support numpy array
 def _linear_regression_inner(genotype_pdf: pd.DataFrame, Y_state: YState,
                              Y_mask: NDArray[(Any, Any), Float], Y_scale: NDArray[(Any, ), Float],
-<<<<<<< HEAD
-                             Q: NDArray[(Any, Any), Float], dof: int,
-                             phenotype_names: pd.Series, Y_raw: NDArray[(Any, Any), Float] = None,
-                             verbose_output: bool = False) -> pd.DataFrame:
-=======
                              Q: NDArray[(Any, Any), Float], dof: int, phenotype_names: pd.Series,
                              Y_raw: Optional[NDArray[(Any, Any), Float]],
                              verbose_output: Optional[bool]) -> pd.DataFrame:
->>>>>>> 0b68f1e9
     '''
     Applies a linear regression model to a block of genotypes. We first project the covariates out of the
     genotype block and then perform single variate linear regression for each site.
@@ -203,12 +184,8 @@
 
     So, if a matrix's indices are `sg` (like the X matrix), it has one row per sample and one column per genotype.
     '''
+
     X = np.column_stack(genotype_pdf[_VALUES_COLUMN_NAME].array)
-<<<<<<< HEAD
-    if verbose_output:
-        sum_x = Y_mask.T @ X
-        y_transpose_x = Y_raw.T @ X
-=======
     del genotype_pdf[_VALUES_COLUMN_NAME]
     num_genotypes = genotype_pdf.shape[0]
     out_df = pd.concat([genotype_pdf] * Y_state.Y.shape[1])
@@ -216,7 +193,6 @@
         out_df["n"] = list(np.ravel(Y_mask.T @ np.ones(X.shape)))
         out_df["sum_x"] = list(np.ravel(Y_mask.T @ X))
         out_df["y_transpose_x"] = list(np.ravel(Y_raw.T @ X))
->>>>>>> 0b68f1e9
     X = gwas_fx._residualize_in_place(X, Q)
 
     XdotY = Y_state.Y.T @ X
@@ -226,23 +202,12 @@
     T = betas / standard_error
     pvalues = 2 * stats.distributions.t.sf(np.abs(T), dof)
 
-<<<<<<< HEAD
-    del genotype_pdf[_VALUES_COLUMN_NAME]
-
-    num_genotypes = genotype_pdf.shape[0]
-    out_df = pd.concat([genotype_pdf] * Y_state.Y.shape[1])
-=======
->>>>>>> 0b68f1e9
     Y_scale_mat = Y_scale[:, None]
     out_df['effect'] = list(np.ravel(betas * Y_scale_mat))
     out_df['stderror'] = list(np.ravel(standard_error * Y_scale_mat))
     out_df['tvalue'] = list(np.ravel(T))
     out_df['pvalue'] = list(np.ravel(pvalues))
     out_df['phenotype'] = phenotype_names.repeat(num_genotypes).tolist()
-    if verbose_output:
-        out_df["n"] = list(np.ravel(Y_mask.T @ np.ones(X.shape)))
-        out_df["sum_x"] = list(np.ravel(sum_x))
-        out_df["y_transpose_x"] = list(np.ravel(y_transpose_x))
 
     return out_df
 
@@ -259,36 +224,6 @@
     ]
 
     if verbose_output:
-        result_fields += ([StructField('n', IntegerType()),
-                              StructField('sum_x', sql_type),
-                              StructField('y_transpose_x', sql_type)])
-
-    result_struct = gwas_fx._output_schema(genotype_df.schema.fields, result_fields)
-
-    def map_func(pdf_iterator):
-        for pdf in pdf_iterator:
-            yield gwas_fx._loco_dispatch(pdf, Y_state, _linear_regression_inner, Y_mask, Y_scale, Q,
-                                         dof,
-                                         phenotype_df.columns.to_series().astype('str'), Y_raw_nan_filled, verbose_output)
-
-
-<<<<<<< HEAD
-=======
-    return out_df
-
-
-def _generate_linreg_output(genotype_df, sql_type, Y_state, Y_mask, Y_scale, Q, dof, phenotype_df,
-                            Y_raw_nan_filled, verbose_output) -> DataFrame:
-    # Construct output schema
-    result_fields = [
-        StructField('effect', sql_type),
-        StructField('stderror', sql_type),
-        StructField('tvalue', sql_type),
-        StructField('pvalue', sql_type),
-        StructField('phenotype', StringType())
-    ]
-
-    if verbose_output:
         result_fields += ([
             StructField('n', IntegerType()),
             StructField('sum_x', sql_type),
@@ -303,5 +238,4 @@
                 pdf, Y_state, _linear_regression_inner, Y_mask, Y_scale, Q, dof,
                 phenotype_df.columns.to_series().astype('str'), Y_raw_nan_filled, verbose_output)
 
->>>>>>> 0b68f1e9
     return genotype_df.mapInPandas(map_func, result_struct)