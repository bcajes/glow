import pandas as pd
import numpy as np
from nptyping import Float, NDArray, Int32
from dataclasses import dataclass
from typing import Any, Dict, List, Optional, Union
from pyspark.sql import Column, DataFrame
from pyspark.sql.types import StringType, StructField, IntegerType
from scipy import stats
from typeguard import typechecked
from . import functions as gwas_fx
from .functions import _VALUES_COLUMN_NAME
from ..wgr.wgr_functions import _get_contigs_from_loco_df

__all__ = ['linear_regression']


@typechecked
def linear_regression(genotype_df: DataFrame,
                      phenotype_df: pd.DataFrame,
                      covariate_df: pd.DataFrame = pd.DataFrame({}),
                      offset_df: pd.DataFrame = pd.DataFrame({}),
                      contigs: Optional[List[str]] = None,
                      add_intercept: bool = True,
                      values_column: Union[str, Column] = 'values',
                      dt: type = np.float64,
                      verbose_output: bool = False,
                      intersect_samples: bool = False,
                      genotype_sample_ids: Optional[List[str]] = None) -> DataFrame:
    '''
    Uses linear regression to test for association between genotypes and one or more phenotypes.
    The implementation is a distributed version of the method used in regenie: 
    https://www.biorxiv.org/content/10.1101/2020.06.19.162354v2

    Implementation details:

    On the driver node, we decompose the covariate matrix into an orthonormal basis and use it to project the covariates 
    out of the phenotype matrix. The orthonormal basis and the phenotype residuals are broadcast as part of a Pandas UDF.
    In each Spark task, we project the covariates out of a block of genotypes and then compute the regression statistics for each phenotype,
    taking into account the distinct missingness patterns of each phenotype.

    Examples:
        >>> np.random.seed(42)
        >>> n_samples, n_phenotypes, n_covariates = (710, 3, 3)
        >>> phenotype_df = pd.DataFrame(np.random.random((n_samples, n_phenotypes)), columns=['p1', 'p2', 'p3'])
        >>> covariate_df = pd.DataFrame(np.random.random((n_samples, n_phenotypes)))
        >>> genotype_df = (spark.read.format('vcf').load('test-data/1kg_sample.vcf')
        ... .select('contigName', 'start', 'genotypes'))
        >>> results = glow.gwas.linear_regression(genotype_df, phenotype_df, covariate_df,
        ... values_column=glow.genotype_states('genotypes'))
        >>> results.head() # doctest: +ELLIPSIS
        Row(contigName='1', start=904164, effect=0.0453..., stderror=0.0214..., tvalue=2.114..., pvalue=0.0348..., phenotype='p1')

        >>> phenotype_df = pd.DataFrame(np.random.random((n_samples, n_phenotypes)), columns=['p1', 'p2', 'p3'])
        >>> covariate_df = pd.DataFrame(np.random.random((n_samples, n_phenotypes)))
        >>> genotype_df = (spark.read.format('vcf').load('test-data/1kg_sample.vcf')
        ... .select('contigName', 'start', 'genotypes'))
        >>> contigs = ['1', '2', '3']
        >>> offset_index = pd.MultiIndex.from_product([phenotype_df.index, contigs])
        >>> offset_df = pd.DataFrame(np.random.random((n_samples * len(contigs), n_phenotypes)),
        ... index=offset_index, columns=phenotype_df.columns)
        >>> results = glow.gwas.linear_regression(genotype_df, phenotype_df, covariate_df,
        ... offset_df=offset_df, values_column=glow.genotype_states('genotypes'))

    Args:
        genotype_df : Spark DataFrame containing genomic data
        phenotype_df : Pandas DataFrame containing phenotypic data
        covariate_df : An optional Pandas DataFrame containing covariates
        offset_df : An optional Pandas DataFrame containing the phenotype offset, as output by GloWGR's RidgeRegression
                    or Regenie step 1. The actual phenotype used for linear regression is the mean-centered,
                    residualized and scaled ``phenotype_df`` minus the appropriate offset. The ``offset_df`` may have
                    one or two levels of indexing.
                    If one level, the index should be the same as the ``phenotype_df``.
                    If two levels, the level 0 index should be the same as the ``phenotype_df``, and the level 1 index
                    should be the contig name. The two level index scheme allows for per-contig offsets like
                    LOCO predictions from GloWGR.
        contigs : When using LOCO offsets, this parameter indicates the contigs to analyze. You can use this parameter
                  to limit the size of the broadcasted data, which may be necessary with large sample sizes. If this
                  parameter is omitted, the contigs are inferred from the ``offset_df``.
        add_intercept : Whether or not to add an intercept column to the covariate DataFrame
        values_column : A column name or column expression to test with linear regression. If a column name is provided,
                        ``genotype_df`` should have a column with this name and a numeric array type. If a column
                        expression is provided, the expression should return a numeric array type.
        dt : The numpy datatype to use in the linear regression test. Must be ``np.float32`` or ``np.float64``.
        verbose_output: Whether or not to generate additional test statistics (n, sum_x, y_transpose_x)
                        to the output DataFrame.  These values are derived directly from phenotype_df and genotype_df,
                        and does not reflect any standardization performed as part of the implementation of
                        linear_regression.

    Returns:
        A Spark DataFrame that contains

        - All columns from ``genotype_df`` except the ``values_column`` and the ``genotypes`` column if one exists
        - ``effect``: The effect size estimate for the genotype
        - ``stderror``: The estimated standard error of the effect
        - ``tvalue``: The T statistic
        - ``pvalue``: P value estimated from a two sided T-test
        - ``phenotype``: The phenotype name as determined by the column names of ``phenotype_df``
        - ``n``(int): (verbose_output only) number of samples with non-null phenotype
        - ``sum_x``(float): (verbose_output only) sum of genotype inputs
        - ``y_transpose_x``(float): (verbose_output only) dot product of phenotype response (missing values encoded as zeros)
                             and genotype input, i.e. phenotype value * number of alternate alleles
    '''

    gwas_fx._check_spark_version(genotype_df.sql_ctx.sparkSession)

    gwas_fx._validate_covariates_and_phenotypes(covariate_df, phenotype_df, is_binary=False)

    sql_type = gwas_fx._regression_sql_type(dt)

    genotype_df = gwas_fx._prepare_genotype_df(genotype_df, values_column, sql_type)

    gt_indices_to_drop = None
    if intersect_samples: #TODO intersect samples accross pdf,covs,and provided genotype_sample_ids
        gt_indices_to_drop = _get_indices_to_drop(phenotype_df, genotype_sample_ids)
        if not offset_df.empty:
            if offset_df.index.nlevels == 1:  # Indexed by sample id
                offset_df = offset_df.reindex(phenotype_df.index)
            elif offset_df.index.nlevels == 2:  # Indexed by sample id and contig
                offset_df = offset_df[offset_df.index.get_level_values(0).isin(phenotype_df.index)]

    C = covariate_df.to_numpy(dt, copy=True)
    if add_intercept:
        C = gwas_fx._add_intercept(C, phenotype_df.shape[0])

    # Prepare covariate basis and phenotype residuals
    Q = np.linalg.qr(C)[0]
    Y = phenotype_df.to_numpy(dt, copy=True)
    Y_mask = (~np.isnan(Y)).astype(dt)
    Y = np.nan_to_num(Y, copy=False)
    Y_for_verbose_output = np.copy(Y) if verbose_output else None
    Y -= Y.mean(axis=0)  # Mean-center
    Y = gwas_fx._residualize_in_place(Y, Q) * Y_mask  # Residualize
    Y_scale = np.sqrt(np.sum(Y**2, axis=0) / (Y_mask.sum(axis=0) - Q.shape[1]))
    Y /= Y_scale[None, :]  # Scale
    Y_state = _create_YState(Y, phenotype_df, offset_df, Y_mask, dt, contigs)

    dof = C.shape[0] - C.shape[1] - 1

    return _generate_linreg_output(genotype_df, sql_type, Y_state, Y_mask, Y_scale, Q, dof,
                                   phenotype_df, Y_for_verbose_output, verbose_output, gt_indices_to_drop)


@dataclass
class YState:
    '''
    Keeps track of state that varies per contig
    '''
    Y: NDArray[(Any, Any), Float]
    YdotY: NDArray[(Any), Float]


def _create_YState(Y: NDArray[(Any, Any), Float], phenotype_df: pd.DataFrame,
                   offset_df: pd.DataFrame, Y_mask: NDArray[(Any, Any), Float], dt,
                   contigs: Optional[List[str]]) -> Union[YState, Dict[str, YState]]:

    offset_type = gwas_fx._validate_offset(phenotype_df, offset_df)
    if offset_type != gwas_fx._OffsetType.LOCO_OFFSET:
        return _create_one_YState(Y, phenotype_df, offset_df, Y_mask, dt)

    if contigs is None:
        contigs = _get_contigs_from_loco_df(offset_df)
    return {
        contig: _create_one_YState(Y, phenotype_df, offset_df.xs(contig, level=1), Y_mask, dt)
        for contig in contigs
    }


def _create_one_YState(Y: NDArray[(Any, Any), Float], phenotype_df: pd.DataFrame,
                       offset_df: pd.DataFrame, Y_mask: NDArray[(Any, Any), Float], dt) -> YState:
    if not offset_df.empty:
        base_Y = pd.DataFrame(Y, phenotype_df.index, phenotype_df.columns)
        # Reindex so the numpy array maintains ordering after subtracting offset
        Y = (base_Y - offset_df).reindex(phenotype_df.index).to_numpy(dt)
    Y *= Y_mask
    return YState(Y, np.sum(Y * Y, axis=0))


# @typechecked -- typeguard does not support numpy array
def _linear_regression_inner(genotype_pdf: pd.DataFrame, Y_state: YState,
                             Y_mask: NDArray[(Any, Any), Float], Y_scale: NDArray[(Any, ), Float],
                             Q: NDArray[(Any, Any), Float], dof: int, phenotype_names: pd.Series,
                             Y_raw: Optional[NDArray[(Any, Any), Float]],
                             verbose_output: Optional[bool], gt_indices_to_drop: Optional[NDArray[(Any, ), Int32]]) -> pd.DataFrame:
    '''
    Applies a linear regression model to a block of genotypes. We first project the covariates out of the
    genotype block and then perform single variate linear regression for each site.

    To account for samples with missing traits, we additionally accept a mask indicating which samples are missing
    for each phenotype. This mask is used to ensure that missing samples are not included when summing across individuals.

    Rather than use traditional matrix indices in the einsum expressions, we use semantic indices.
    s: sample
    g: genotype
    p: phenotype

    So, if a matrix's indices are `sg` (like the X matrix), it has one row per sample and one column per genotype.
    '''


    genotype_values = genotype_pdf[_VALUES_COLUMN_NAME].array
    if gt_indices_to_drop is not None and gt_indices_to_drop.size:
        genotype_values = list(map(lambda x: np.delete(x, gt_indices_to_drop), genotype_values))
    X = np.column_stack(genotype_values)
    #import pdb_clone.pdb;pdb_clone.pdb.set_trace_remote()
    del genotype_pdf[_VALUES_COLUMN_NAME]
    num_genotypes = genotype_pdf.shape[0]
    out_df = pd.concat([genotype_pdf] * Y_state.Y.shape[1])
    if verbose_output:
        out_df["n"] = list(np.ravel(Y_mask.T @ np.ones(X.shape)))
        out_df["sum_x"] = list(np.ravel(Y_mask.T @ X))
        out_df["y_transpose_x"] = list(np.ravel(Y_raw.T @ X))
    X = gwas_fx._residualize_in_place(X, Q)

    XdotY = Y_state.Y.T @ X
    XdotX_reciprocal = 1 / gwas_fx._einsum('sp,sg,sg->pg', Y_mask, X, X)
    betas = XdotY * XdotX_reciprocal
    standard_error = np.sqrt((Y_state.YdotY[:, None] * XdotX_reciprocal - betas * betas) / dof)
    T = betas / standard_error
    pvalues = 2 * stats.distributions.t.sf(np.abs(T), dof)

    Y_scale_mat = Y_scale[:, None]
    out_df['effect'] = list(np.ravel(betas * Y_scale_mat))
    out_df['stderror'] = list(np.ravel(standard_error * Y_scale_mat))
    out_df['tvalue'] = list(np.ravel(T))
    out_df['pvalue'] = list(np.ravel(pvalues))
    out_df['phenotype'] = phenotype_names.repeat(num_genotypes).tolist()

    return out_df


def _generate_linreg_output(genotype_df, sql_type, Y_state, Y_mask, Y_scale, Q, dof, phenotype_df,
<<<<<<< HEAD
                            Y_raw_nan_filled, verbose_output, gt_indices_to_drop) -> DataFrame:
=======
                            Y_for_verbose_output, verbose_output) -> DataFrame:
>>>>>>> ee886b7b
    # Construct output schema
    result_fields = [
        StructField('effect', sql_type),
        StructField('stderror', sql_type),
        StructField('tvalue', sql_type),
        StructField('pvalue', sql_type),
        StructField('phenotype', StringType())
    ]

    if verbose_output:
        result_fields += ([
            StructField('n', IntegerType()),
            StructField('sum_x', sql_type),
            StructField('y_transpose_x', sql_type)
        ])

    result_struct = gwas_fx._output_schema(genotype_df.schema.fields, result_fields)

    def map_func(pdf_iterator):
        for pdf in pdf_iterator:
<<<<<<< HEAD
            yield gwas_fx._loco_dispatch(
                pdf, Y_state, _linear_regression_inner, Y_mask, Y_scale, Q, dof,
                phenotype_df.columns.to_series().astype('str'), Y_raw_nan_filled, verbose_output, gt_indices_to_drop)

    return genotype_df.mapInPandas(map_func, result_struct)
=======
            yield gwas_fx._loco_dispatch(pdf, Y_state, _linear_regression_inner, Y_mask, Y_scale, Q,
                                         dof,
                                         phenotype_df.columns.to_series().astype('str'),
                                         Y_for_verbose_output, verbose_output)
>>>>>>> ee886b7b

def _get_indices_to_drop(phe_pdf, sample_ids):
    drop_indices = []
    phe_samples = set(phe_pdf.index.values.astype(str).tolist())
    for i, s in enumerate(sample_ids):
        if s not in phe_samples:
            drop_indices.append(i)
    return np.array(drop_indices)<|MERGE_RESOLUTION|>--- conflicted
+++ resolved
@@ -229,11 +229,7 @@
 
 
 def _generate_linreg_output(genotype_df, sql_type, Y_state, Y_mask, Y_scale, Q, dof, phenotype_df,
-<<<<<<< HEAD
-                            Y_raw_nan_filled, verbose_output, gt_indices_to_drop) -> DataFrame:
-=======
-                            Y_for_verbose_output, verbose_output) -> DataFrame:
->>>>>>> ee886b7b
+                            Y_for_verbose_output, verbose_output, gt_indices_to_drop) -> DataFrame:
     # Construct output schema
     result_fields = [
         StructField('effect', sql_type),
@@ -254,18 +250,12 @@
 
     def map_func(pdf_iterator):
         for pdf in pdf_iterator:
-<<<<<<< HEAD
-            yield gwas_fx._loco_dispatch(
-                pdf, Y_state, _linear_regression_inner, Y_mask, Y_scale, Q, dof,
-                phenotype_df.columns.to_series().astype('str'), Y_raw_nan_filled, verbose_output, gt_indices_to_drop)
-
-    return genotype_df.mapInPandas(map_func, result_struct)
-=======
             yield gwas_fx._loco_dispatch(pdf, Y_state, _linear_regression_inner, Y_mask, Y_scale, Q,
                                          dof,
                                          phenotype_df.columns.to_series().astype('str'),
-                                         Y_for_verbose_output, verbose_output)
->>>>>>> ee886b7b
+                                         Y_for_verbose_output, verbose_output, gt_indices_to_drop)
+
+    return genotype_df.mapInPandas(map_func, result_struct)
 
 def _get_indices_to_drop(phe_pdf, sample_ids):
     drop_indices = []
