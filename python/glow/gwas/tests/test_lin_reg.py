--- conflicted
+++ resolved
@@ -222,14 +222,6 @@
     phenotype_df.loc[0, 0] = np.nan
     phenotype_df.loc[[1, 3, 5], 1] = np.nan
     covariate_df = pd.DataFrame(rg.random((num_samples, 3)))
-<<<<<<< HEAD
-    glow = run_linear_regression_spark(spark, genotype_df, phenotype_df, covariate_df, verbose_output = True)
-    baseline = statsmodels_baseline(genotype_df, phenotype_df, covariate_df)
-    assert regression_results_equal(glow.drop(columns=["n","sum_x","y_transpose_x"]), baseline)
-    assert glow.n.to_list() == [9, 7, 10]
-    assert np.allclose(glow.y_transpose_x.to_numpy(), np.nan_to_num(phenotype_df.to_numpy().T) @ genotype_df[0].array)
-    assert np.allclose(glow.sum_x.to_numpy(), (~np.isnan(phenotype_df.to_numpy())).T @ genotype_df[0].array)
-=======
     glow = run_linear_regression_spark(spark,
                                        genotype_df,
                                        phenotype_df,
@@ -243,7 +235,6 @@
     assert np.allclose(glow.sum_x.to_numpy(),
                        (~np.isnan(phenotype_df.to_numpy())).T @ genotype_df[0].array)
 
->>>>>>> 0b68f1e9
 
 @pytest.mark.min_spark('3')
 def test_multiple_spark(spark, rg):
